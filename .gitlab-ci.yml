--- conflicted
+++ resolved
@@ -34,6 +34,11 @@
     - docker login -u gitlab-ci-token -p $CI_JOB_TOKEN $CI_REGISTRY
     - docker pull $CI_REGISTRY_IMAGE:ci || true
     - docker build --cache-from $CI_REGISTRY_IMAGE:ci .
+  retry:
+    max: 1
+    when:
+      - runner_system_failure
+      - stuck_or_timeout_failure
 
 docker_ci:
   stage: build
@@ -43,16 +48,12 @@
   services:
     - docker:dind
   script:
-<<<<<<< HEAD
-    - docker build .
+    - docker login -u gitlab-ci-token -p $CI_JOB_TOKEN $CI_REGISTRY
+    - docker pull $CI_REGISTRY_IMAGE:ci || true
+    - docker build --cache-from $CI_REGISTRY_IMAGE:ci --tag $CI_REGISTRY_IMAGE:ci .
+    - docker push $CI_REGISTRY_IMAGE:ci
   retry:
     max: 1
     when:
       - runner_system_failure
-      - stuck_or_timeout_failure
-=======
-    - docker login -u gitlab-ci-token -p $CI_JOB_TOKEN $CI_REGISTRY
-    - docker pull $CI_REGISTRY_IMAGE:ci || true
-    - docker build --cache-from $CI_REGISTRY_IMAGE:ci --tag $CI_REGISTRY_IMAGE:ci .
-    - docker push $CI_REGISTRY_IMAGE:ci
->>>>>>> a6471353
+      - stuck_or_timeout_failure